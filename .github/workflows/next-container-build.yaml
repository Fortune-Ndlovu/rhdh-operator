# Copyright 2023 The Janus IDP Authors
#
# Licensed under the Apache License, Version 2.0 (the "License");
# you may not use this file except in compliance with the License.
# You may obtain a copy of the License at
#
#      http://www.apache.org/licenses/LICENSE-2.0
#
# Unless required by applicable law or agreed to in writing, software
# distributed under the License is distributed on an "AS IS" BASIS,
# WITHOUT WARRANTIES OR CONDITIONS OF ANY KIND, either express or implied.
# See the License for the specific language governing permissions and
# limitations under the License.

# for main branch, use next tags; for 1.x branches, use :latest tags
name: Build and push operator, bundle, and catalog images

on:
  push:
    branches: 
      - main
      - rhdh-1.[0-9]+
      - 1.[0-9]+.x

concurrency:
  group: ${{ github.workflow }}-${{ github.ref }}
  cancel-in-progress: true

env:
  REGISTRY: quay.io

jobs:
  next-build:
    name: Next build
    runs-on: ubuntu-latest
    permissions:
      contents: read
      packages: write
    steps:
      - name: Checkout
        uses: actions/checkout@1d96c772d19495a3b5c517cd2bc0cb401ea0529f # v4
        with:
          fetch-depth: 0

      # check changes in this commit for regex include and exclude matches; pipe to an env var
      - name: Check for changes to build
        run: |
          # don't fail if nothing returned by grep
          set +e 
          CHANGES="$(git diff --name-only HEAD~1 | \
            grep -E "workflows/.+-container-build.yaml|Makefile|bundle/|config/|go.mod|go.sum|.+\.go|docker/|\.dockerignore" | \
            grep -v -E ".+_test.go|/.rhdh/")";
          echo "Changed files for this commit:"
          echo "=============================="
          echo "$CHANGES"
          echo "=============================="
          {
            echo 'CHANGES<<EOF'
            echo $CHANGES
            echo EOF
          } >> "$GITHUB_ENV"

      - name: Get the last commit short SHA
        # run this stage only if there are changes that match the includes and not the excludes
        if: ${{ env.CHANGES != '' }}
        run: |
          SHORT_SHA=$(git rev-parse --short HEAD)
          echo "SHORT_SHA=$SHORT_SHA" >> $GITHUB_ENV
          BASE_VERSION=$(grep -E "^VERSION \?=" Makefile | sed -r -e "s/.+= //") # 0.0.1
          echo "BASE_VERSION=$BASE_VERSION" >> $GITHUB_ENV

      - name: Setup Go
        # run this stage only if there are changes that match the includes and not the excludes
        if: ${{ env.CHANGES != '' }}
        uses: actions/setup-go@0a12ed9d6a96ab950c8f026ed9f722fe0da7ef32 # v5
        with:
          go-version-file: 'go.mod'

      - name: Login to quay.io
        # run this stage only if there are changes that match the includes and not the excludes
        if: ${{ env.CHANGES != '' }}
        uses: docker/login-action@e92390c5fb421da1463c202d546fed0ec5c39f20 # v3
        with:
          registry: ${{ env.REGISTRY }}
          username: ${{ vars.QUAY_USERNAME }}
          password: ${{ secrets.QUAY_TOKEN }}

      - name: Build and push operator, bundle, and catalog images
        # run this stage only if there are changes that match the includes and not the excludes
        if: ${{ env.CHANGES != '' }}
        run: |
          # install skopeo, podman
          sudo apt-get -y update; sudo apt-get -y install skopeo podman

          export CONTAINER_ENGINE=podman
          latestNext="next"
          # for main branch, use next tags; for 1.x branches, use :latest tags
          if [[ $(git rev-parse --abbrev-ref HEAD) != "main" ]]; then
            latestNext="latest" 
          fi

          export VERSION=${{ env.BASE_VERSION }}

          set -ex

          # build 3 container images with a 14d expiry
          CONTAINER_ENGINE=${CONTAINER_ENGINE} VERSION=${VERSION} make release-build

          # now copy images from local cache to quay, using 0.0.1-next-f00cafe, 0.0.1-next, and next tags
          for image in rhdh-rhel9-operator rhdh-operator-bundle iib; do
<<<<<<< HEAD
            podman push -q docker://quay.io/rhdh/${image}:${VERSION} docker://quay.io/rhdh/${image}:upstream-${VERSION}
=======
            podman push -q quay.io/rhdh/${image}:${VERSION} docker://quay.io/rhdh/${image}:upstream-${VERSION}
>>>>>>> 4f5025b0
            skopeo --insecure-policy copy --all docker://quay.io/rhdh/${image}:upstream-${VERSION} docker://quay.io/rhdh/${image}:upstream-${VERSION}-${{ env.SHORT_SHA }}
            skopeo --insecure-policy copy --all docker://quay.io/rhdh/${image}:upstream-${VERSION} docker://quay.io/rhdh/${image}:upstream-${latestNext}
          done<|MERGE_RESOLUTION|>--- conflicted
+++ resolved
@@ -108,11 +108,7 @@
 
           # now copy images from local cache to quay, using 0.0.1-next-f00cafe, 0.0.1-next, and next tags
           for image in rhdh-rhel9-operator rhdh-operator-bundle iib; do
-<<<<<<< HEAD
-            podman push -q docker://quay.io/rhdh/${image}:${VERSION} docker://quay.io/rhdh/${image}:upstream-${VERSION}
-=======
             podman push -q quay.io/rhdh/${image}:${VERSION} docker://quay.io/rhdh/${image}:upstream-${VERSION}
->>>>>>> 4f5025b0
             skopeo --insecure-policy copy --all docker://quay.io/rhdh/${image}:upstream-${VERSION} docker://quay.io/rhdh/${image}:upstream-${VERSION}-${{ env.SHORT_SHA }}
             skopeo --insecure-policy copy --all docker://quay.io/rhdh/${image}:upstream-${VERSION} docker://quay.io/rhdh/${image}:upstream-${latestNext}
           done