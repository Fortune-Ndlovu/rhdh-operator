apiVersion: operators.coreos.com/v1alpha1
kind: ClusterServiceVersion
metadata:
  annotations:
    alm-examples: |-
      [
        {
          "apiVersion": "rhdh.redhat.com/v1alpha1",
          "kind": "Backstage",
          "metadata": {
            "labels": {
              "app.kubernetes.io/name": "backstage"
            },
            "name": "backstage-sample"
          }
        },
        {
          "apiVersion": "rhdh.redhat.com/v1alpha2",
          "kind": "Backstage",
          "metadata": {
            "labels": {
              "app.kubernetes.io/name": "backstage"
            },
            "name": "backstage-sample"
          }
        },
        {
          "apiVersion": "rhdh.redhat.com/v1alpha3",
          "kind": "Backstage",
          "metadata": {
            "labels": {
              "app.kubernetes.io/name": "backstage"
            },
            "name": "backstage-sample"
          }
        },
        {
          "apiVersion": "rhdh.redhat.com/v1alpha4",
          "kind": "Backstage",
          "metadata": {
            "labels": {
              "app.kubernetes.io/name": "backstage"
            },
            "name": "backstage-sample"
          }
        }
      ]
<<<<<<< HEAD
    createdAt: "2025-07-22T20:23:32Z"
=======
    createdAt: "2025-07-22T13:40:21Z"
>>>>>>> 17f23972
    description: Backstage Operator
    operators.operatorframework.io/builder: operator-sdk-v1.37.0
    operators.operatorframework.io/project_layout: go.kubebuilder.io/v4
  labels:
    operatorframework.io/arch.amd64: supported
  name: backstage-operator.v0.8.0
spec:
  apiservicedefinitions: {}
  customresourcedefinitions:
    owned:
    - description: Backstage is the Schema for the Red Hat Developer Hub backstages
        API. It comes with pre-built plug-ins, configuration settings, and deployment
        mechanisms, which can help streamline the process of setting up a self-managed
        internal developer portal for adopters who are just starting out.
      displayName: Red Hat Developer Hub
      kind: Backstage
      name: backstages.rhdh.redhat.com
      version: v1alpha1
    - description: Backstage is the Schema for the Red Hat Developer Hub backstages
        API. It comes with pre-built plug-ins, configuration settings, and deployment
        mechanisms, which can help streamline the process of setting up a self-managed
        internal developer portal for adopters who are just starting out.
      displayName: Red Hat Developer Hub
      kind: Backstage
      name: backstages.rhdh.redhat.com
      version: v1alpha2
    - description: |-
        Backstage is the Schema for the Red Hat Developer Hub backstages API.
        It comes with pre-built plug-ins, configuration settings, and deployment mechanisms,
        which can help streamline the process of setting up a self-managed internal
        developer portal for adopters who are just starting out.
      displayName: Red Hat Developer Hub
      kind: Backstage
      name: backstages.rhdh.redhat.com
      version: v1alpha3
    - description: |-
        Backstage is the Schema for the Red Hat Developer Hub backstages API.
        It comes with pre-built plug-ins, configuration settings, and deployment mechanisms,
        which can help streamline the process of setting up a self-managed internal
        developer portal for adopters who are just starting out.
      displayName: Red Hat Developer Hub
      kind: Backstage
      name: backstages.rhdh.redhat.com
      version: v1alpha4
  description: |
    Backstage Operator
  displayName: Backstage Operator
  install:
    spec:
      clusterPermissions:
      - rules:
        - apiGroups:
          - ""
          resources:
          - configmaps
          - persistentvolumeclaims
          - secrets
          - services
          verbs:
          - create
          - delete
          - get
          - list
          - patch
          - update
          - watch
        - apiGroups:
          - ""
          resources:
          - persistentvolumes
          verbs:
          - get
          - list
          - watch
        - apiGroups:
          - apiextensions.k8s.io
          resources:
          - customresourcedefinitions
          verbs:
          - get
          - list
          - watch
        - apiGroups:
          - apps
          resources:
          - deployments
          - statefulsets
          verbs:
          - create
          - delete
          - get
          - list
          - patch
          - update
          - watch
        - apiGroups:
          - config.openshift.io
          resources:
          - ingresses
          verbs:
          - get
        - apiGroups:
          - monitoring.coreos.com
          resources:
          - servicemonitors
          verbs:
          - create
          - delete
          - get
          - list
          - patch
          - update
          - watch
        - apiGroups:
          - rhdh.redhat.com
          resources:
          - backstages
          verbs:
          - create
          - delete
          - get
          - list
          - patch
          - update
          - watch
        - apiGroups:
          - rhdh.redhat.com
          resources:
          - backstages/finalizers
          verbs:
          - update
        - apiGroups:
          - rhdh.redhat.com
          resources:
          - backstages/status
          verbs:
          - get
          - patch
          - update
        - apiGroups:
          - route.openshift.io
          resources:
          - routes
          - routes/custom-host
          verbs:
          - create
          - delete
          - get
          - list
          - patch
          - update
          - watch
        - apiGroups:
          - authentication.k8s.io
          resources:
          - tokenreviews
          verbs:
          - create
        - apiGroups:
          - authorization.k8s.io
          resources:
          - subjectaccessreviews
          verbs:
          - create
        serviceAccountName: backstage-controller-manager
      deployments:
      - label:
          app: operator
          control-plane: controller-manager
        name: backstage-operator
        spec:
          replicas: 1
          selector:
            matchLabels:
              app: operator
          strategy:
            type: RollingUpdate
          template:
            metadata:
              annotations:
                kubectl.kubernetes.io/default-container: manager
              labels:
                app: operator
                control-plane: controller-manager
            spec:
              affinity:
                nodeAffinity:
                  requiredDuringSchedulingIgnoredDuringExecution:
                    nodeSelectorTerms:
                    - matchExpressions:
                      - key: kubernetes.io/arch
                        operator: In
                        values:
                        - amd64
                      - key: kubernetes.io/os
                        operator: In
                        values:
                        - linux
              automountServiceAccountToken: true
              containers:
              - args:
                - --health-probe-bind-address=:8081
                - --metrics-bind-address=:8443
                - --metrics-secure=true
                - --leader-elect
                command:
                - /manager
                image: quay.io/rhdh-community/operator:0.8.0
                livenessProbe:
                  httpGet:
                    path: /healthz
                    port: health
                  initialDelaySeconds: 15
                  periodSeconds: 20
                name: manager
                ports:
                - containerPort: 8081
                  name: health
                - containerPort: 8443
                  name: metrics
                readinessProbe:
                  httpGet:
                    path: /readyz
                    port: health
                  initialDelaySeconds: 5
                  periodSeconds: 10
                resources:
                  limits:
                    cpu: 500m
                    ephemeral-storage: 20Mi
                    memory: 1Gi
                  requests:
                    cpu: 10m
                    memory: 128Mi
                securityContext:
                  allowPrivilegeEscalation: false
                  capabilities:
                    drop:
                    - ALL
                  readOnlyRootFilesystem: true
                volumeMounts:
                - mountPath: /default-config
                  name: default-config
                - mountPath: /plugin-deps
                  name: plugin-deps
              securityContext:
                runAsNonRoot: true
              serviceAccountName: backstage-controller-manager
              terminationGracePeriodSeconds: 10
              volumes:
              - configMap:
                  name: backstage-default-config
                name: default-config
              - configMap:
                  name: plugin-deps
                  optional: true
                name: plugin-deps
      permissions:
      - rules:
        - apiGroups:
          - ""
          resources:
          - configmaps
          verbs:
          - get
          - list
          - watch
          - create
          - update
          - patch
          - delete
        - apiGroups:
          - coordination.k8s.io
          resources:
          - leases
          verbs:
          - get
          - list
          - watch
          - create
          - update
          - patch
          - delete
        - apiGroups:
          - ""
          resources:
          - events
          verbs:
          - create
          - patch
        serviceAccountName: backstage-controller-manager
    strategy: deployment
  installModes:
  - supported: false
    type: OwnNamespace
  - supported: false
    type: SingleNamespace
  - supported: false
    type: MultiNamespace
  - supported: true
    type: AllNamespaces
  keywords:
  - Backstage
  links:
  - name: Backstage Operator
    url: https://github.com/redhat-developer/rhdh-operator
  maintainers:
  - email: asoro@redhat.com
    name: Armel Soro
  - email: cdaley@redhat.com
    name: Corey Daley
  - email: gazarenk@redhat.com
    name: Gennady Azarenkov
  - email: nboldt@redhat.com
    name: Nick Boldt
  maturity: alpha
  minKubeVersion: 1.25.0
  provider:
    name: Red Hat Inc.
    url: https://www.redhat.com/
  version: 0.8.0<|MERGE_RESOLUTION|>--- conflicted
+++ resolved
@@ -45,11 +45,7 @@
           }
         }
       ]
-<<<<<<< HEAD
     createdAt: "2025-07-22T20:23:32Z"
-=======
-    createdAt: "2025-07-22T13:40:21Z"
->>>>>>> 17f23972
     description: Backstage Operator
     operators.operatorframework.io/builder: operator-sdk-v1.37.0
     operators.operatorframework.io/project_layout: go.kubebuilder.io/v4
