--- conflicted
+++ resolved
@@ -213,11 +213,7 @@
                 - name: RELATED_IMAGE_postgresql
                   value: quay.io/fedora/postgresql-15:latest
                 - name: RELATED_IMAGE_backstage
-<<<<<<< HEAD
-                  value: quay.io/janus-idp/backstage-showcase:next
-=======
                   value: quay.io/rhdh/rhdh-hub-rhel9:next
->>>>>>> 07642666
                 image: quay.io/rhdh/rhdh-rhel9-operator:0.3.0
                 livenessProbe:
                   httpGet:
